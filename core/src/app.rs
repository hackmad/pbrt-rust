--- conflicted
+++ resolved
@@ -66,11 +66,10 @@
     )]
     pub tile_size: usize,
 
-<<<<<<< HEAD
     /// Write SPPM radius image
     #[clap(long = "sppm_radius", help = "Write SPPM radius image")]
     pub sppm_radius: bool,
-=======
+
     /// Path prefix to the mipmap file for debugging purposses.
     #[clap(
         long = "mipmap",
@@ -79,7 +78,6 @@
         help = "Write the mipmap images to the given file path prefix."
     )]
     pub mipmap_file_prefix: Option<String>,
->>>>>>> c8018bb7
 }
 
 impl Options {
